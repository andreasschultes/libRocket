--- conflicted
+++ resolved
@@ -100,13 +100,8 @@
 	// Uncheck all other radio buttons with our name in the form.
 	ElementForm* form = nullptr;
 	Core::Element* parent = element->GetParentNode();
-<<<<<<< HEAD
-	while (parent != NULL &&
-		   (form = rocket_dynamic_cast< ElementForm* >(parent)) == NULL)
-=======
 	while (parent != nullptr &&
 		   (form = rmlui_dynamic_cast< ElementForm* >(parent)) == nullptr)
->>>>>>> b73650e0
 	   parent = parent->GetParentNode();
 
 	if (form != nullptr)
@@ -116,13 +111,8 @@
 
 		for (size_t i = 0; i < form_controls.size(); ++i)
 		{
-<<<<<<< HEAD
-			ElementFormControlInput* radio_control = rocket_dynamic_cast< ElementFormControlInput* >(form_controls[i]);
-			if (radio_control != NULL &&
-=======
 			ElementFormControlInput* radio_control = rmlui_dynamic_cast< ElementFormControlInput* >(form_controls[i]);
 			if (radio_control != nullptr &&
->>>>>>> b73650e0
 				element != radio_control &&
 				radio_control->GetAttribute< Rml::Core::String >("type", "text") == "radio" &&
 				radio_control->GetName() == element->GetName())
