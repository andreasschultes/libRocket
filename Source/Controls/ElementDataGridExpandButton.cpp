/*
 * This source file is part of RmlUi, the HTML/CSS Interface Middleware
 *
 * For the latest information, see http://github.com/mikke89/RmlUi
 *
 * Copyright (c) 2008-2010 CodePoint Ltd, Shift Technology Ltd
 * Copyright (c) 2019 The RmlUi Team, and contributors
 *
 * Permission is hereby granted, free of charge, to any person obtaining a copy
 * of this software and associated documentation files (the "Software"), to deal
 * in the Software without restriction, including without limitation the rights
 * to use, copy, modify, merge, publish, distribute, sublicense, and/or sell
 * copies of the Software, and to permit persons to whom the Software is
 * furnished to do so, subject to the following conditions:
 *
 * The above copyright notice and this permission notice shall be included in
 * all copies or substantial portions of the Software.
 * 
 * THE SOFTWARE IS PROVIDED "AS IS", WITHOUT WARRANTY OF ANY KIND, EXPRESS OR
 * IMPLIED, INCLUDING BUT NOT LIMITED TO THE WARRANTIES OF MERCHANTABILITY,
 * FITNESS FOR A PARTICULAR PURPOSE AND NONINFRINGEMENT. IN NO EVENT SHALL THE
 * AUTHORS OR COPYRIGHT HOLDERS BE LIABLE FOR ANY CLAIM, DAMAGES OR OTHER
 * LIABILITY, WHETHER IN AN ACTION OF CONTRACT, TORT OR OTHERWISE, ARISING FROM,
 * OUT OF OR IN CONNECTION WITH THE SOFTWARE OR THE USE OR OTHER DEALINGS IN
 * THE SOFTWARE.
 *
 */

#include "../../Include/RmlUi/Controls/ElementDataGridExpandButton.h"
#include "../../Include/RmlUi/Controls/ElementDataGridRow.h"

namespace Rml {
namespace Controls {

ElementDataGridExpandButton::ElementDataGridExpandButton(const Rml::Core::String& tag) : Core::Element(tag)
{
	SetClass("collapsed", true);
}

ElementDataGridExpandButton::~ElementDataGridExpandButton()
{
}

void ElementDataGridExpandButton::ProcessDefaultAction(Core::Event& event)
{
	Core::Element::ProcessDefaultAction(event);

	if (event == Core::EventId::Click && event.GetCurrentElement() == this)
	{
		// Look for the first data grid row above us, and toggle their on/off
		// state.
		Core::Element* parent = GetParentNode();
		ElementDataGridRow* parent_row;
		do
		{
<<<<<<< HEAD
			parent_row = rocket_dynamic_cast< ElementDataGridRow* >(parent);
=======
			parent_row = rmlui_dynamic_cast< ElementDataGridRow* >(parent);
>>>>>>> b73650e0
			parent = parent->GetParentNode();
		}
		while (parent && !parent_row);

		if (parent_row)
		{
			parent_row->ToggleRow();

			if (parent_row->IsRowExpanded())
			{
				SetClass("collapsed", false);
				SetClass("expanded", true);
			}
			else
			{
				SetClass("collapsed", true);
				SetClass("expanded", false);
			}
		}
	}
}

}
}<|MERGE_RESOLUTION|>--- conflicted
+++ resolved
@@ -53,11 +53,7 @@
 		ElementDataGridRow* parent_row;
 		do
 		{
-<<<<<<< HEAD
-			parent_row = rocket_dynamic_cast< ElementDataGridRow* >(parent);
-=======
 			parent_row = rmlui_dynamic_cast< ElementDataGridRow* >(parent);
->>>>>>> b73650e0
 			parent = parent->GetParentNode();
 		}
 		while (parent && !parent_row);
