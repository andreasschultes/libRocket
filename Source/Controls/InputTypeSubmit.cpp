/*
 * This source file is part of RmlUi, the HTML/CSS Interface Middleware
 *
 * For the latest information, see http://github.com/mikke89/RmlUi
 *
 * Copyright (c) 2008-2010 CodePoint Ltd, Shift Technology Ltd
 * Copyright (c) 2019 The RmlUi Team, and contributors
 *
 * Permission is hereby granted, free of charge, to any person obtaining a copy
 * of this software and associated documentation files (the "Software"), to deal
 * in the Software without restriction, including without limitation the rights
 * to use, copy, modify, merge, publish, distribute, sublicense, and/or sell
 * copies of the Software, and to permit persons to whom the Software is
 * furnished to do so, subject to the following conditions:
 *
 * The above copyright notice and this permission notice shall be included in
 * all copies or substantial portions of the Software.
 * 
 * THE SOFTWARE IS PROVIDED "AS IS", WITHOUT WARRANTY OF ANY KIND, EXPRESS OR
 * IMPLIED, INCLUDING BUT NOT LIMITED TO THE WARRANTIES OF MERCHANTABILITY,
 * FITNESS FOR A PARTICULAR PURPOSE AND NONINFRINGEMENT. IN NO EVENT SHALL THE
 * AUTHORS OR COPYRIGHT HOLDERS BE LIABLE FOR ANY CLAIM, DAMAGES OR OTHER
 * LIABILITY, WHETHER IN AN ACTION OF CONTRACT, TORT OR OTHERWISE, ARISING FROM,
 * OUT OF OR IN CONNECTION WITH THE SOFTWARE OR THE USE OR OTHER DEALINGS IN
 * THE SOFTWARE.
 *
 */

#include "InputTypeSubmit.h"
#include "../../Include/RmlUi/Controls/ElementForm.h"
#include "../../Include/RmlUi/Controls/ElementFormControlInput.h"

namespace Rml {
namespace Controls {

InputTypeSubmit::InputTypeSubmit(ElementFormControlInput* element) : InputType(element)
{
}

InputTypeSubmit::~InputTypeSubmit()
{
}

// Submit buttons are never submitted; they submit themselves if appropriate.
bool InputTypeSubmit::IsSubmitted()
{
	return false;
}

// Checks for necessary functional changes in the control as a result of the event.
void InputTypeSubmit::ProcessDefaultAction(Core::Event& event)
{
	if (event == Core::EventId::Click &&
		!element->IsDisabled())
	{
		Core::Element* parent = element->GetParentNode();
		while (parent)
		{
<<<<<<< HEAD
			ElementForm* form = rocket_dynamic_cast< ElementForm* >(parent);
			if (form != NULL)
=======
			ElementForm* form = rmlui_dynamic_cast< ElementForm* >(parent);
			if (form != nullptr)
>>>>>>> b73650e0
			{
				form->Submit(element->GetAttribute< Rml::Core::String >("name", ""), element->GetAttribute< Rml::Core::String >("value", ""));
				return;
			}
			else
			{
				parent = parent->GetParentNode();
			}
		}
	}
}

// Sizes the dimensions to the element's inherent size.
bool InputTypeSubmit::GetIntrinsicDimensions(Rml::Core::Vector2f& RMLUI_UNUSED_PARAMETER(dimensions))
{
	RMLUI_UNUSED(dimensions);
	
	return false;
}

}
}<|MERGE_RESOLUTION|>--- conflicted
+++ resolved
@@ -56,13 +56,8 @@
 		Core::Element* parent = element->GetParentNode();
 		while (parent)
 		{
-<<<<<<< HEAD
-			ElementForm* form = rocket_dynamic_cast< ElementForm* >(parent);
-			if (form != NULL)
-=======
 			ElementForm* form = rmlui_dynamic_cast< ElementForm* >(parent);
 			if (form != nullptr)
->>>>>>> b73650e0
 			{
 				form->Submit(element->GetAttribute< Rml::Core::String >("name", ""), element->GetAttribute< Rml::Core::String >("value", ""));
 				return;
