/*
 * This source file is part of RmlUi, the HTML/CSS Interface Middleware
 *
 * For the latest information, see http://github.com/mikke89/RmlUi
 *
 * Copyright (c) 2008-2010 CodePoint Ltd, Shift Technology Ltd
 * Copyright (c) 2019 The RmlUi Team, and contributors
 *
 * Permission is hereby granted, free of charge, to any person obtaining a copy
 * of this software and associated documentation files (the "Software"), to deal
 * in the Software without restriction, including without limitation the rights
 * to use, copy, modify, merge, publish, distribute, sublicense, and/or sell
 * copies of the Software, and to permit persons to whom the Software is
 * furnished to do so, subject to the following conditions:
 *
 * The above copyright notice and this permission notice shall be included in
 * all copies or substantial portions of the Software.
 * 
 * THE SOFTWARE IS PROVIDED "AS IS", WITHOUT WARRANTY OF ANY KIND, EXPRESS OR
 * IMPLIED, INCLUDING BUT NOT LIMITED TO THE WARRANTIES OF MERCHANTABILITY,
 * FITNESS FOR A PARTICULAR PURPOSE AND NONINFRINGEMENT. IN NO EVENT SHALL THE
 * AUTHORS OR COPYRIGHT HOLDERS BE LIABLE FOR ANY CLAIM, DAMAGES OR OTHER
 * LIABILITY, WHETHER IN AN ACTION OF CONTRACT, TORT OR OTHERWISE, ARISING FROM,
 * OUT OF OR IN CONNECTION WITH THE SOFTWARE OR THE USE OR OTHER DEALINGS IN
 * THE SOFTWARE.
 *
 */

#ifndef RMLUICONTROLSELEMENTTEXTSELECTION_H
#define RMLUICONTROLSELEMENTTEXTSELECTION_H

#include "../../Include/RmlUi/Core/Element.h"

namespace Rml {
namespace Controls {

class WidgetTextInput;

/**
	A stub element used by the WidgetTextInput to query the RCSS-specified text colour and
	background colour for selected text.

	@author Peter Curry
 */

class ElementTextSelection : public Core::Element
{
public:
<<<<<<< HEAD

	ROCKET_RTTI_DefineWithParent(Core::Element)

	ElementTextSelection(const Rocket::Core::String& tag);
=======
	RMLUI_RTTI_DefineWithParent(ElementTextSelection, Core::Element)

	ElementTextSelection(const Rml::Core::String& tag);
>>>>>>> b73650e0
	virtual ~ElementTextSelection();

	/// Set the widget that this selection element was created for. This is the widget that will be
	/// notified when this element's properties are altered.
	void SetWidget(WidgetTextInput* widget);

protected:
	/// Processes 'color' and 'background-color' property changes.
	void OnPropertyChange(const Rml::Core::PropertyIdSet& changed_properties) override;

private:
	WidgetTextInput* widget;
};

}
}

#endif<|MERGE_RESOLUTION|>--- conflicted
+++ resolved
@@ -46,16 +46,9 @@
 class ElementTextSelection : public Core::Element
 {
 public:
-<<<<<<< HEAD
-
-	ROCKET_RTTI_DefineWithParent(Core::Element)
-
-	ElementTextSelection(const Rocket::Core::String& tag);
-=======
 	RMLUI_RTTI_DefineWithParent(ElementTextSelection, Core::Element)
 
 	ElementTextSelection(const Rml::Core::String& tag);
->>>>>>> b73650e0
 	virtual ~ElementTextSelection();
 
 	/// Set the widget that this selection element was created for. This is the widget that will be
