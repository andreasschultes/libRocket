/*
 * This source file is part of RmlUi, the HTML/CSS Interface Middleware
 *
 * For the latest information, see http://github.com/mikke89/RmlUi
 *
 * Copyright (c) 2008-2010 CodePoint Ltd, Shift Technology Ltd
 * Copyright (c) 2019 The RmlUi Team, and contributors
 *
 * Permission is hereby granted, free of charge, to any person obtaining a copy
 * of this software and associated documentation files (the "Software"), to deal
 * in the Software without restriction, including without limitation the rights
 * to use, copy, modify, merge, publish, distribute, sublicense, and/or sell
 * copies of the Software, and to permit persons to whom the Software is
 * furnished to do so, subject to the following conditions:
 *
 * The above copyright notice and this permission notice shall be included in
 * all copies or substantial portions of the Software.
 * 
 * THE SOFTWARE IS PROVIDED "AS IS", WITHOUT WARRANTY OF ANY KIND, EXPRESS OR
 * IMPLIED, INCLUDING BUT NOT LIMITED TO THE WARRANTIES OF MERCHANTABILITY,
 * FITNESS FOR A PARTICULAR PURPOSE AND NONINFRINGEMENT. IN NO EVENT SHALL THE
 * AUTHORS OR COPYRIGHT HOLDERS BE LIABLE FOR ANY CLAIM, DAMAGES OR OTHER
 * LIABILITY, WHETHER IN AN ACTION OF CONTRACT, TORT OR OTHERWISE, ARISING FROM,
 * OUT OF OR IN CONNECTION WITH THE SOFTWARE OR THE USE OR OTHER DEALINGS IN
 * THE SOFTWARE.
 *
 */

#include "XMLNodeHandlerDataGrid.h"
#include "../../Include/RmlUi/Core/StreamMemory.h"
#include "../../Include/RmlUi/Core/Log.h"
#include "../../Include/RmlUi/Core/Factory.h"
#include "../../Include/RmlUi/Core/XMLParser.h"
#include "../../Include/RmlUi/Controls/ElementDataGrid.h"

namespace Rml {
namespace Controls {

XMLNodeHandlerDataGrid::XMLNodeHandlerDataGrid()
{
}

XMLNodeHandlerDataGrid::~XMLNodeHandlerDataGrid()
{
}

Core::Element* XMLNodeHandlerDataGrid::ElementStart(Core::XMLParser* parser, const Rml::Core::String& name, const Rml::Core::XMLAttributes& attributes)
{
	Core::Element* result = nullptr;
	Core::Element* parent = parser->GetParseFrame()->element;

	RMLUI_ASSERT(name == "datagrid" || name == "col");

	if (name == "datagrid")
	{
		// Attempt to instance the grid.
<<<<<<< HEAD
		element = Core::Factory::InstanceElement(parent, name, name, attributes);
		ElementDataGrid* grid = rocket_dynamic_cast< ElementDataGrid* >(element);
		if (grid == NULL)
=======
		Core::ElementPtr element = Core::Factory::InstanceElement(parent, name, name, attributes);
		ElementDataGrid* grid = rmlui_dynamic_cast< ElementDataGrid* >(element.get());
		if (!grid)
>>>>>>> b73650e0
		{
			element.reset();
			Core::Log::Message(Rml::Core::Log::LT_ERROR, "Instancer failed to create data grid for tag %s.", name.c_str());
			return nullptr;
		}

		// Set the data source and table on the data grid.
		Rml::Core::String data_source = Core::Get<Core::String>(attributes, "source", "");
		grid->SetDataSource(data_source);

		result = parent->AppendChild(std::move(element));

		// Switch to this handler for all columns.
		parser->PushHandler("datagrid");
	}
	else if (name == "col")
	{
		// Make a new node handler to handle the header elements.		
		Core::ElementPtr element = Core::Factory::InstanceElement(parent, "datagridcolumn", "datagridcolumn", attributes);
		if (!element)
			return nullptr;

<<<<<<< HEAD
		ElementDataGrid* grid = rocket_dynamic_cast< ElementDataGrid* >(parent);
		if (grid != NULL)
		{
			grid->AddColumn(attributes.Get< Rocket::Core::String >("fields", ""), attributes.Get< Rocket::Core::String >("formatter", ""), attributes.Get< float >("width", 0), element);
			element->RemoveReference();
		}
=======
		result = element.get();

		ElementDataGrid* grid = rmlui_dynamic_cast< ElementDataGrid* >(parent);
		if (grid)
			grid->AddColumn(Core::Get<Core::String>(attributes, "fields", ""), Core::Get<Core::String>(attributes, "formatter", ""), Core::Get(attributes, "width", 0.0f), std::move(element));
>>>>>>> b73650e0

		// Switch to element handler for all children.
		parser->PushDefaultHandler();
	}
	else
	{
		RMLUI_ERROR;
	}

	return result;
}

bool XMLNodeHandlerDataGrid::ElementEnd(Core::XMLParser* RMLUI_UNUSED_PARAMETER(parser), const Rml::Core::String& RMLUI_UNUSED_PARAMETER(name))
{
	RMLUI_UNUSED(parser);
	RMLUI_UNUSED(name);

	return true;
}

bool XMLNodeHandlerDataGrid::ElementData(Core::XMLParser* parser, const Rml::Core::String& data)
{
	Core::Element* parent = parser->GetParseFrame()->element;

	// Parse the text into the parent element.
	return Core::Factory::InstanceElementText(parent, data);
}

}
}<|MERGE_RESOLUTION|>--- conflicted
+++ resolved
@@ -54,15 +54,9 @@
 	if (name == "datagrid")
 	{
 		// Attempt to instance the grid.
-<<<<<<< HEAD
-		element = Core::Factory::InstanceElement(parent, name, name, attributes);
-		ElementDataGrid* grid = rocket_dynamic_cast< ElementDataGrid* >(element);
-		if (grid == NULL)
-=======
 		Core::ElementPtr element = Core::Factory::InstanceElement(parent, name, name, attributes);
 		ElementDataGrid* grid = rmlui_dynamic_cast< ElementDataGrid* >(element.get());
 		if (!grid)
->>>>>>> b73650e0
 		{
 			element.reset();
 			Core::Log::Message(Rml::Core::Log::LT_ERROR, "Instancer failed to create data grid for tag %s.", name.c_str());
@@ -85,20 +79,11 @@
 		if (!element)
 			return nullptr;
 
-<<<<<<< HEAD
-		ElementDataGrid* grid = rocket_dynamic_cast< ElementDataGrid* >(parent);
-		if (grid != NULL)
-		{
-			grid->AddColumn(attributes.Get< Rocket::Core::String >("fields", ""), attributes.Get< Rocket::Core::String >("formatter", ""), attributes.Get< float >("width", 0), element);
-			element->RemoveReference();
-		}
-=======
 		result = element.get();
 
 		ElementDataGrid* grid = rmlui_dynamic_cast< ElementDataGrid* >(parent);
 		if (grid)
 			grid->AddColumn(Core::Get<Core::String>(attributes, "fields", ""), Core::Get<Core::String>(attributes, "formatter", ""), Core::Get(attributes, "width", 0.0f), std::move(element));
->>>>>>> b73650e0
 
 		// Switch to element handler for all children.
 		parser->PushDefaultHandler();
