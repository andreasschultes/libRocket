--- conflicted
+++ resolved
@@ -320,11 +320,7 @@
 	}
 
 	// Cast up
-<<<<<<< HEAD
-	ElementText* element_text = rocket_dynamic_cast< ElementText* >(element);
-=======
 	ElementText* element_text = rmlui_dynamic_cast< ElementText* >(element.get());
->>>>>>> b73650e0
 	if (!element_text)
 	{
 		Log::Message(Log::LT_ERROR, "Failed to create text element, instancer didn't return a derivative of ElementText.");
