/*
 * This source file is part of RmlUi, the HTML/CSS Interface Middleware
 *
 * For the latest information, see http://github.com/mikke89/RmlUi
 *
 * Copyright (c) 2008-2010 CodePoint Ltd, Shift Technology Ltd
 * Copyright (c) 2019 The RmlUi Team, and contributors
 *
 * Permission is hereby granted, free of charge, to any person obtaining a copy
 * of this software and associated documentation files (the "Software"), to deal
 * in the Software without restriction, including without limitation the rights
 * to use, copy, modify, merge, publish, distribute, sublicense, and/or sell
 * copies of the Software, and to permit persons to whom the Software is
 * furnished to do so, subject to the following conditions:
 *
 * The above copyright notice and this permission notice shall be included in
 * all copies or substantial portions of the Software.
 * 
 * THE SOFTWARE IS PROVIDED "AS IS", WITHOUT WARRANTY OF ANY KIND, EXPRESS OR
 * IMPLIED, INCLUDING BUT NOT LIMITED TO THE WARRANTIES OF MERCHANTABILITY,
 * FITNESS FOR A PARTICULAR PURPOSE AND NONINFRINGEMENT. IN NO EVENT SHALL THE
 * AUTHORS OR COPYRIGHT HOLDERS BE LIABLE FOR ANY CLAIM, DAMAGES OR OTHER
 * LIABILITY, WHETHER IN AN ACTION OF CONTRACT, TORT OR OTHERWISE, ARISING FROM,
 * OUT OF OR IN CONNECTION WITH THE SOFTWARE OR THE USE OR OTHER DEALINGS IN
 * THE SOFTWARE.
 *
 */

#ifndef RMLUICOREELEMENTHANDLE_H
#define RMLUICOREELEMENTHANDLE_H

#include "../../Include/RmlUi/Core/Header.h"
#include "../../Include/RmlUi/Core/Element.h"

namespace Rml {
namespace Core {

/**
	A derivation of an element for use as a mouse handle. A handle is designed to be instanced and attached as a non-
	DOM element to a window-style element, and listened to for movement events which can be responsed to to move or
	resize the element as appropriate.

	@author Peter Curry
 */

class RMLUICORE_API ElementHandle : public Element
{
public:
<<<<<<< HEAD

	ROCKET_RTTI_DefineWithParent(Element)
=======
	RMLUI_RTTI_DefineWithParent(ElementHandle, Element)
>>>>>>> b73650e0

	ElementHandle(const String& tag);
	virtual ~ElementHandle();

protected:
	void OnAttributeChange(const ElementAttributes& changed_attributes) override;
	void ProcessDefaultAction(Event& event) override;

	Vector2f drag_start;
	Vector2f move_original_position;
	Vector2f size_original_size;

	Element* move_target;
	Element* size_target;

	bool initialised;
};

}
}

#endif<|MERGE_RESOLUTION|>--- conflicted
+++ resolved
@@ -46,12 +46,7 @@
 class RMLUICORE_API ElementHandle : public Element
 {
 public:
-<<<<<<< HEAD
-
-	ROCKET_RTTI_DefineWithParent(Element)
-=======
 	RMLUI_RTTI_DefineWithParent(ElementHandle, Element)
->>>>>>> b73650e0
 
 	ElementHandle(const String& tag);
 	virtual ~ElementHandle();
