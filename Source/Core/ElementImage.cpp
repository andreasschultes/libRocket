/*
 * This source file is part of RmlUi, the HTML/CSS Interface Middleware
 *
 * For the latest information, see http://github.com/mikke89/RmlUi
 *
 * Copyright (c) 2008-2010 CodePoint Ltd, Shift Technology Ltd
 * Copyright (c) 2019 The RmlUi Team, and contributors
 *
 * Permission is hereby granted, free of charge, to any person obtaining a copy
 * of this software and associated documentation files (the "Software"), to deal
 * in the Software without restriction, including without limitation the rights
 * to use, copy, modify, merge, publish, distribute, sublicense, and/or sell
 * copies of the Software, and to permit persons to whom the Software is
 * furnished to do so, subject to the following conditions:
 *
 * The above copyright notice and this permission notice shall be included in
 * all copies or substantial portions of the Software.
 * 
 * THE SOFTWARE IS PROVIDED "AS IS", WITHOUT WARRANTY OF ANY KIND, EXPRESS OR
 * IMPLIED, INCLUDING BUT NOT LIMITED TO THE WARRANTIES OF MERCHANTABILITY,
 * FITNESS FOR A PARTICULAR PURPOSE AND NONINFRINGEMENT. IN NO EVENT SHALL THE
 * AUTHORS OR COPYRIGHT HOLDERS BE LIABLE FOR ANY CLAIM, DAMAGES OR OTHER
 * LIABILITY, WHETHER IN AN ACTION OF CONTRACT, TORT OR OTHERWISE, ARISING FROM,
 * OUT OF OR IN CONNECTION WITH THE SOFTWARE OR THE USE OR OTHER DEALINGS IN
 * THE SOFTWARE.
 *
 */

#include "precompiled.h"
#include "ElementImage.h"
#include "../../Include/RmlUi/Core.h"
#include "TextureDatabase.h"
#include "TextureResource.h"

namespace Rml {
namespace Core {

// Constructs a new ElementImage.
ElementImage::ElementImage(const String& tag) : Element(tag), dimensions(-1, -1), geometry(this)
{
	ResetCoords();
	geometry_dirty = false;
	texture_dirty = true;
}

ElementImage::~ElementImage()
{
}

// Sizes the box to the element's inherent size.
bool ElementImage::GetIntrinsicDimensions(Vector2f& _dimensions)
{
	// Check if we need to reload the texture.
	if (texture_dirty)
		LoadTexture();

	// Calculate the x dimension.
	if (HasAttribute("width"))
		dimensions.x = GetAttribute< float >("width", -1);
	else if (using_coords)
		dimensions.x = (float) (coords[2] - coords[0]);
	else
		dimensions.x = (float) texture.GetDimensions(GetRenderInterface()).x;

	// Calculate the y dimension.
	if (HasAttribute("height"))
		dimensions.y = GetAttribute< float >("height", -1);
	else if (using_coords)
		dimensions.y = (float) (coords[3] - coords[1]);
	else
		dimensions.y = (float) texture.GetDimensions(GetRenderInterface()).y;

	// Return the calculated dimensions. If this changes the size of the element, it will result in
	// a 'resize' event which is caught below and will regenerate the geometry.
	_dimensions = dimensions;
	return true;
}

// Renders the element.
void ElementImage::OnRender()
{
	// Regenerate the geometry if required (this will be set if 'coords' changes but does not
	// result in a resize).
	if (geometry_dirty)
		GenerateGeometry();

	// Render the geometry beginning at this element's content region.
	geometry.Render(GetAbsoluteOffset(Rml::Core::Box::CONTENT).Round());
}

// Called when attributes on the element are changed.
<<<<<<< HEAD
void ElementImage::OnAttributeChange(const Rocket::Core::ElementAttributes& changed_attributes)
=======
void ElementImage::OnAttributeChange(const Rml::Core::AttributeNameList& changed_attributes)
>>>>>>> 4f13806c
{
	// Call through to the base element's OnAttributeChange().
	Rml::Core::Element::OnAttributeChange(changed_attributes);

	float dirty_layout = false;

	// Check for a changed 'src' attribute. If this changes, the old texture handle is released,
	// forcing a reload when the layout is regenerated.
	if (changed_attributes.find("src") != changed_attributes.end())
	{
		texture_dirty = true;
		dirty_layout = true;
	}

	// Check for a changed 'width' attribute. If this changes, a layout is forced which will
	// recalculate the dimensions.
	if (changed_attributes.find("width") != changed_attributes.end() ||
		changed_attributes.find("height") != changed_attributes.end())
	{
		dirty_layout = true;
	}

	// Check for a change to the 'coords' attribute. If this changes, the coordinates are
	// recomputed and a layout forced.
	if (changed_attributes.find("coords") != changed_attributes.end())
	{
		if (HasAttribute("coords"))
		{
			StringList coords_list;
			StringUtilities::ExpandString(coords_list, GetAttribute< String >("coords", ""));

			if (coords_list.size() != 4)
			{
<<<<<<< HEAD
				Rocket::Core::Log::Message(Log::LT_WARNING, "Element '%s' has an invalid 'coords' attribute; coords requires 4 values, found %d.", GetAddress().c_str(), coords_list.size());
=======
				Rml::Core::Log::Message(Log::LT_WARNING, "Element '%s' has an invalid 'coords' attribute; coords requires 4 values, found %d.", GetAddress().CString(), coords_list.size());
>>>>>>> 4f13806c
				ResetCoords();
			}
			else
			{
				for (size_t i = 0; i < 4; ++i)
					coords[i] = atoi(coords_list[i].c_str());

				// Check for the validity of the coordinates.
				if (coords[0] < 0 || coords[2] < coords[0] ||
					coords[1] < 0 || coords[3] < coords[1])
				{
<<<<<<< HEAD
					Rocket::Core::Log::Message(Log::LT_WARNING, "Element '%s' has an invalid 'coords' attribute; invalid coordinate values specified.", GetAddress().c_str());
=======
					Rml::Core::Log::Message(Log::LT_WARNING, "Element '%s' has an invalid 'coords' attribute; invalid coordinate values specified.", GetAddress().CString());
>>>>>>> 4f13806c
					ResetCoords();
				}
				else
				{
					// We have new, valid coordinates; force the geometry to be regenerated.
					geometry_dirty = true;
					using_coords = true;
				}
			}
		}
		else
			ResetCoords();

		// Coordinates have changes; this will most likely result in a size change, so we need to force a layout.
		dirty_layout = true;
	}

	if (dirty_layout)
		DirtyLayout();
}

void ElementImage::OnPropertyChange(const PropertyNameList& changed_properties)
{
    Element::OnPropertyChange(changed_properties);

    if (changed_properties.find(PropertyId::ImageColor) != changed_properties.end() ||
        changed_properties.find(PropertyId::Opacity) != changed_properties.end()) {
        GenerateGeometry();
    }
}

// Regenerates the element's geometry.
<<<<<<< HEAD
void ElementImage::OnResize()
=======
void ElementImage::ProcessEvent(Rml::Core::Event& event)
>>>>>>> 4f13806c
{
	GenerateGeometry();
}

void ElementImage::GenerateGeometry()
{
	// Release the old geometry before specifying the new vertices.
	geometry.Release(true);

	std::vector< Rml::Core::Vertex >& vertices = geometry.GetVertices();
	std::vector< int >& indices = geometry.GetIndices();

	vertices.resize(4);
	indices.resize(6);

	// Generate the texture coordinates.
	Vector2f texcoords[2];
	if (using_coords)
	{
		Vector2f texture_dimensions((float) texture.GetDimensions(GetRenderInterface()).x, (float) texture.GetDimensions(GetRenderInterface()).y);
		if (texture_dimensions.x == 0)
			texture_dimensions.x = 1;
		if (texture_dimensions.y == 0)
			texture_dimensions.y = 1;

		texcoords[0].x = (float) coords[0] / texture_dimensions.x;
		texcoords[0].y = (float) coords[1] / texture_dimensions.y;

		texcoords[1].x = (float) coords[2] / texture_dimensions.x;
		texcoords[1].y = (float) coords[3] / texture_dimensions.y;
	}
	else
	{
		texcoords[0] = Vector2f(0, 0);
		texcoords[1] = Vector2f(1, 1);
	}

	const ComputedValues& computed = GetComputedValues();

	float opacity = computed.opacity;
	Colourb quad_colour = computed.image_color;
    quad_colour.alpha = (byte)(opacity * (float)quad_colour.alpha);
	
	Vector2f quad_size = GetBox().GetSize(Rml::Core::Box::CONTENT).Round();

	Rml::Core::GeometryUtilities::GenerateQuad(&vertices[0], &indices[0], Vector2f(0, 0), quad_size, quad_colour,  texcoords[0], texcoords[1]);

	geometry_dirty = false;
}

bool ElementImage::LoadTexture()
{
	texture_dirty = false;

	// Get the source URL for the image.
	String image_source = GetAttribute< String >("src", "");
	if (image_source.empty())
		return false;

	geometry_dirty = true;

	Rml::Core::ElementDocument* document = GetOwnerDocument();
	URL source_url(document == NULL ? "" : document->GetSourceURL());

	if (!texture.Load(image_source, source_url.GetPath()))
	{
		geometry.SetTexture(NULL);
		return false;
	}

	// Set the texture onto our geometry object.
	geometry.SetTexture(&texture);
	return true;
}

void ElementImage::ResetCoords()
{
	using_coords = false;

	for (int i = 0; i < 4; ++i)
		coords[i] = -1;
}

}
}<|MERGE_RESOLUTION|>--- conflicted
+++ resolved
@@ -89,11 +89,7 @@
 }
 
 // Called when attributes on the element are changed.
-<<<<<<< HEAD
-void ElementImage::OnAttributeChange(const Rocket::Core::ElementAttributes& changed_attributes)
-=======
-void ElementImage::OnAttributeChange(const Rml::Core::AttributeNameList& changed_attributes)
->>>>>>> 4f13806c
+void ElementImage::OnAttributeChange(const Rml::Core::ElementAttributes& changed_attributes)
 {
 	// Call through to the base element's OnAttributeChange().
 	Rml::Core::Element::OnAttributeChange(changed_attributes);
@@ -127,11 +123,7 @@
 
 			if (coords_list.size() != 4)
 			{
-<<<<<<< HEAD
-				Rocket::Core::Log::Message(Log::LT_WARNING, "Element '%s' has an invalid 'coords' attribute; coords requires 4 values, found %d.", GetAddress().c_str(), coords_list.size());
-=======
-				Rml::Core::Log::Message(Log::LT_WARNING, "Element '%s' has an invalid 'coords' attribute; coords requires 4 values, found %d.", GetAddress().CString(), coords_list.size());
->>>>>>> 4f13806c
+				Rml::Core::Log::Message(Log::LT_WARNING, "Element '%s' has an invalid 'coords' attribute; coords requires 4 values, found %d.", GetAddress().c_str(), coords_list.size());
 				ResetCoords();
 			}
 			else
@@ -143,11 +135,7 @@
 				if (coords[0] < 0 || coords[2] < coords[0] ||
 					coords[1] < 0 || coords[3] < coords[1])
 				{
-<<<<<<< HEAD
-					Rocket::Core::Log::Message(Log::LT_WARNING, "Element '%s' has an invalid 'coords' attribute; invalid coordinate values specified.", GetAddress().c_str());
-=======
-					Rml::Core::Log::Message(Log::LT_WARNING, "Element '%s' has an invalid 'coords' attribute; invalid coordinate values specified.", GetAddress().CString());
->>>>>>> 4f13806c
+					Rml::Core::Log::Message(Log::LT_WARNING, "Element '%s' has an invalid 'coords' attribute; invalid coordinate values specified.", GetAddress().c_str());
 					ResetCoords();
 				}
 				else
@@ -180,11 +168,7 @@
 }
 
 // Regenerates the element's geometry.
-<<<<<<< HEAD
 void ElementImage::OnResize()
-=======
-void ElementImage::ProcessEvent(Rml::Core::Event& event)
->>>>>>> 4f13806c
 {
 	GenerateGeometry();
 }
