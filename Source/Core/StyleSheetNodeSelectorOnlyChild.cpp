/*
 * This source file is part of libRocket, the HTML/CSS Interface Middleware
 *
 * For the latest information, see http://www.librocket.com
 *
 * Copyright (c) 2008-2010 CodePoint Ltd, Shift Technology Ltd
 *
 * Permission is hereby granted, free of charge, to any person obtaining a copy
 * of this software and associated documentation files (the "Software"), to deal
 * in the Software without restriction, including without limitation the rights
 * to use, copy, modify, merge, publish, distribute, sublicense, and/or sell
 * copies of the Software, and to permit persons to whom the Software is
 * furnished to do so, subject to the following conditions:
 *
 * The above copyright notice and this permission notice shall be included in
 * all copies or substantial portions of the Software.
 * 
 * THE SOFTWARE IS PROVIDED "AS IS", WITHOUT WARRANTY OF ANY KIND, EXPRESS OR
 * IMPLIED, INCLUDING BUT NOT LIMITED TO THE WARRANTIES OF MERCHANTABILITY,
 * FITNESS FOR A PARTICULAR PURPOSE AND NONINFRINGEMENT. IN NO EVENT SHALL THE
 * AUTHORS OR COPYRIGHT HOLDERS BE LIABLE FOR ANY CLAIM, DAMAGES OR OTHER
 * LIABILITY, WHETHER IN AN ACTION OF CONTRACT, TORT OR OTHERWISE, ARISING FROM,
 * OUT OF OR IN CONNECTION WITH THE SOFTWARE OR THE USE OR OTHER DEALINGS IN
 * THE SOFTWARE.
 *
 */

#include "precompiled.h"
#include "StyleSheetNodeSelectorOnlyChild.h"
#include "../../Include/Rocket/Core/ElementText.h"
#include "../../Include/Rocket/Core/StyleSheetKeywords.h"

namespace Rocket {
namespace Core {

StyleSheetNodeSelectorOnlyChild::StyleSheetNodeSelectorOnlyChild()
{
}

StyleSheetNodeSelectorOnlyChild::~StyleSheetNodeSelectorOnlyChild()
{
}

// Returns true if the element is the only non-trivial DOM child of its parent.
bool StyleSheetNodeSelectorOnlyChild::IsApplicable(const Element* element, int ROCKET_UNUSED_PARAMETER(a), int ROCKET_UNUSED_PARAMETER(b))
{
	ROCKET_UNUSED(a);
	ROCKET_UNUSED(b);

	Element* parent = element->GetParentNode();
	if (parent == NULL)
		return false;

	for (int i = 0; i < parent->GetNumChildren(); ++i)
	{
		Element* child = parent->GetChild(i);

		// Skip the child if it is our element.
		if (child == element)
			continue;

		// Skip the child if it is trivial.
<<<<<<< HEAD
		if (rocket_dynamic_cast< const ElementText* >(element) != NULL ||
			child->GetProperty< int >(DISPLAY) == DISPLAY_NONE)
=======
		if (dynamic_cast< const ElementText* >(element) != NULL ||
			child->GetDisplay() == DISPLAY_NONE)
>>>>>>> 8fbfb014
			continue;

		return false;
	}

	return true;
}

}
}<|MERGE_RESOLUTION|>--- conflicted
+++ resolved
@@ -60,13 +60,8 @@
 			continue;
 
 		// Skip the child if it is trivial.
-<<<<<<< HEAD
 		if (rocket_dynamic_cast< const ElementText* >(element) != NULL ||
-			child->GetProperty< int >(DISPLAY) == DISPLAY_NONE)
-=======
-		if (dynamic_cast< const ElementText* >(element) != NULL ||
 			child->GetDisplay() == DISPLAY_NONE)
->>>>>>> 8fbfb014
 			continue;
 
 		return false;
