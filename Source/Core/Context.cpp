--- conflicted
+++ resolved
@@ -54,20 +54,10 @@
 	root->SetOffset(Vector2f(0, 0), nullptr);
 	root->SetProperty(PropertyId::ZIndex, Property(0, Property::NUMBER));
 
-<<<<<<< HEAD
-	Element* element = Factory::InstanceElement(NULL, "body", "body", XMLAttributes());
-	cursor_proxy = rocket_dynamic_cast< ElementDocument* >(element);
-	if (cursor_proxy == NULL)
-	{
-		if (element != NULL)
-			element->RemoveReference();
-	}
-=======
 	cursor_proxy = Factory::InstanceElement(nullptr, "body", "body", XMLAttributes());
 	ElementDocument* cursor_proxy_document = rmlui_dynamic_cast< ElementDocument* >(cursor_proxy.get());
 	if (cursor_proxy_document)
 		cursor_proxy_document->context = this;
->>>>>>> b73650e0
 	else
 		cursor_proxy.reset();
 		
@@ -225,21 +215,11 @@
 		return nullptr;
 	}
 
-<<<<<<< HEAD
-	ElementDocument* document = rocket_dynamic_cast< ElementDocument* >(element);
-	if (document == NULL)
-	{
-		Log::Message(Log::LT_ERROR, "Failed to instance document on tag '%s', Found type '%s', was expecting derivative of ElementDocument.", tag.CString(), "Not Supported" /*typeid(element).name()*/);
-
-		element->RemoveReference();
-		return NULL;
-=======
 	ElementDocument* document = rmlui_dynamic_cast< ElementDocument* >(element.get());
 	if (!document)
 	{
 		Log::Message(Log::LT_ERROR, "Failed to instance document on tag '%s', Found type '%s', was expecting derivative of ElementDocument.", tag.c_str(), rmlui_type_name(*element));
 		return nullptr;
->>>>>>> b73650e0
 	}
 
 	document->context = this;
