/*
 * This source file is part of libRocket, the HTML/CSS Interface Middleware
 *
 * For the latest information, see http://www.librocket.com
 *
 * Copyright (c) 2008-2010 CodePoint Ltd, Shift Technology Ltd
 *
 * Permission is hereby granted, free of charge, to any person obtaining a copy
 * of this software and associated documentation files (the "Software"), to deal
 * in the Software without restriction, including without limitation the rights
 * to use, copy, modify, merge, publish, distribute, sublicense, and/or sell
 * copies of the Software, and to permit persons to whom the Software is
 * furnished to do so, subject to the following conditions:
 *
 * The above copyright notice and this permission notice shall be included in
 * all copies or substantial portions of the Software.
 * 
 * THE SOFTWARE IS PROVIDED "AS IS", WITHOUT WARRANTY OF ANY KIND, EXPRESS OR
 * IMPLIED, INCLUDING BUT NOT LIMITED TO THE WARRANTIES OF MERCHANTABILITY,
 * FITNESS FOR A PARTICULAR PURPOSE AND NONINFRINGEMENT. IN NO EVENT SHALL THE
 * AUTHORS OR COPYRIGHT HOLDERS BE LIABLE FOR ANY CLAIM, DAMAGES OR OTHER
 * LIABILITY, WHETHER IN AN ACTION OF CONTRACT, TORT OR OTHERWISE, ARISING FROM,
 * OUT OF OR IN CONNECTION WITH THE SOFTWARE OR THE USE OR OTHER DEALINGS IN
 * THE SOFTWARE.
 *
 */

#include "precompiled.h"
#include "StyleSheetNodeSelectorLastChild.h"
#include "../../Include/Rocket/Core/ElementText.h"
#include "../../Include/Rocket/Core/StyleSheetKeywords.h"

namespace Rocket {
namespace Core {

StyleSheetNodeSelectorLastChild::StyleSheetNodeSelectorLastChild()
{
}

StyleSheetNodeSelectorLastChild::~StyleSheetNodeSelectorLastChild()
{
}

// Returns true if the element is the last DOM child in its parent.
bool StyleSheetNodeSelectorLastChild::IsApplicable(const Element* element, int ROCKET_UNUSED_PARAMETER(a), int ROCKET_UNUSED_PARAMETER(b))
{
	ROCKET_UNUSED(a);
	ROCKET_UNUSED(b);

	Element* parent = element->GetParentNode();
	if (parent == NULL)
		return false;

	int child_index = parent->GetNumChildren() - 1;
	while (child_index >= 0)
	{
		// If this child (the last non-text child) is our element, then the selector succeeds.
		Element* child = parent->GetChild(child_index);
		if (child == element)
			return true;

		// If this child is not a text element, then the selector fails; this element is non-trivial.
<<<<<<< HEAD
		if (rocket_dynamic_cast< ElementText* >(child) == NULL &&
			child->GetProperty< int >(DISPLAY) != DISPLAY_NONE)
=======
		if (dynamic_cast< ElementText* >(child) == NULL &&
			child->GetDisplay() != DISPLAY_NONE)
>>>>>>> 8fbfb014
			return false;

		// Otherwise, skip over the text element to find the last non-trivial element.
		child_index--;
	}

	return false;
}

}
}<|MERGE_RESOLUTION|>--- conflicted
+++ resolved
@@ -60,13 +60,8 @@
 			return true;
 
 		// If this child is not a text element, then the selector fails; this element is non-trivial.
-<<<<<<< HEAD
 		if (rocket_dynamic_cast< ElementText* >(child) == NULL &&
-			child->GetProperty< int >(DISPLAY) != DISPLAY_NONE)
-=======
-		if (dynamic_cast< ElementText* >(child) == NULL &&
 			child->GetDisplay() != DISPLAY_NONE)
->>>>>>> 8fbfb014
 			return false;
 
 		// Otherwise, skip over the text element to find the last non-trivial element.
