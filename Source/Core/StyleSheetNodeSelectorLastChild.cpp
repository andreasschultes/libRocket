/*
 * This source file is part of RmlUi, the HTML/CSS Interface Middleware
 *
 * For the latest information, see http://github.com/mikke89/RmlUi
 *
 * Copyright (c) 2008-2010 CodePoint Ltd, Shift Technology Ltd
 * Copyright (c) 2019 The RmlUi Team, and contributors
 *
 * Permission is hereby granted, free of charge, to any person obtaining a copy
 * of this software and associated documentation files (the "Software"), to deal
 * in the Software without restriction, including without limitation the rights
 * to use, copy, modify, merge, publish, distribute, sublicense, and/or sell
 * copies of the Software, and to permit persons to whom the Software is
 * furnished to do so, subject to the following conditions:
 *
 * The above copyright notice and this permission notice shall be included in
 * all copies or substantial portions of the Software.
 * 
 * THE SOFTWARE IS PROVIDED "AS IS", WITHOUT WARRANTY OF ANY KIND, EXPRESS OR
 * IMPLIED, INCLUDING BUT NOT LIMITED TO THE WARRANTIES OF MERCHANTABILITY,
 * FITNESS FOR A PARTICULAR PURPOSE AND NONINFRINGEMENT. IN NO EVENT SHALL THE
 * AUTHORS OR COPYRIGHT HOLDERS BE LIABLE FOR ANY CLAIM, DAMAGES OR OTHER
 * LIABILITY, WHETHER IN AN ACTION OF CONTRACT, TORT OR OTHERWISE, ARISING FROM,
 * OUT OF OR IN CONNECTION WITH THE SOFTWARE OR THE USE OR OTHER DEALINGS IN
 * THE SOFTWARE.
 *
 */

#include "precompiled.h"
#include "StyleSheetNodeSelectorLastChild.h"
#include "../../Include/RmlUi/Core/ElementText.h"

namespace Rml {
namespace Core {

StyleSheetNodeSelectorLastChild::StyleSheetNodeSelectorLastChild()
{
}

StyleSheetNodeSelectorLastChild::~StyleSheetNodeSelectorLastChild()
{
}

// Returns true if the element is the last DOM child in its parent.
bool StyleSheetNodeSelectorLastChild::IsApplicable(const Element* element, int RMLUI_UNUSED_PARAMETER(a), int RMLUI_UNUSED_PARAMETER(b))
{
	RMLUI_UNUSED(a);
	RMLUI_UNUSED(b);

	Element* parent = element->GetParentNode();
	if (parent == nullptr)
		return false;

	int child_index = parent->GetNumChildren() - 1;
	while (child_index >= 0)
	{
		// If this child (the last non-text child) is our element, then the selector succeeds.
		Element* child = parent->GetChild(child_index);
		if (child == element)
			return true;

		// If this child is not a text element, then the selector fails; this element is non-trivial.
<<<<<<< HEAD
		if (rocket_dynamic_cast< ElementText* >(child) == NULL &&
			child->GetDisplay() != DISPLAY_NONE)
=======
		if (rmlui_dynamic_cast< ElementText* >(child) == nullptr &&
			child->GetDisplay() != Style::Display::None)
>>>>>>> b73650e0
			return false;

		// Otherwise, skip over the text element to find the last non-trivial element.
		child_index--;
	}

	return false;
}

}
}<|MERGE_RESOLUTION|>--- conflicted
+++ resolved
@@ -60,13 +60,8 @@
 			return true;
 
 		// If this child is not a text element, then the selector fails; this element is non-trivial.
-<<<<<<< HEAD
-		if (rocket_dynamic_cast< ElementText* >(child) == NULL &&
-			child->GetDisplay() != DISPLAY_NONE)
-=======
 		if (rmlui_dynamic_cast< ElementText* >(child) == nullptr &&
 			child->GetDisplay() != Style::Display::None)
->>>>>>> b73650e0
 			return false;
 
 		// Otherwise, skip over the text element to find the last non-trivial element.
